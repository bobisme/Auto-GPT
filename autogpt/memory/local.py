--- conflicted
+++ resolved
@@ -7,12 +7,8 @@
 import numpy as np
 import orjson
 
-<<<<<<< HEAD
-from autogpt.llm_utils import create_embedding_with_ada
 from autogpt.logs import logger
-=======
 from autogpt.llm_utils import get_ada_embedding
->>>>>>> fac8f7da
 from autogpt.memory.base import MemoryProviderSingleton
 
 EMBED_DIM = 1536
